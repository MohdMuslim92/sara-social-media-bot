2025-03-18 01:34:10,415 - INFO - Starting ramadan posts at 2025-03-18 01:34:10.415527
2025-03-18 01:34:10,422 - ERROR - Error processing facebook: [Errno 2] No such file or directory: '/home/runner/work/sara-social-media-bot/sara-social-media-bot/src/../content/images/ramadan/ramadan/ramadan-poster.png'
2025-03-18 01:34:10,422 - ERROR - Error processing twitter: module 'tweepy' has no attribute 'TweepError'
2025-03-18 01:34:10,423 - INFO - Finished ramadan posts at 2025-03-18 01:34:10.423044
2025-03-18 01:54:53,854 - INFO - Starting ramadan posts at 2025-03-18 01:54:53.854831
2025-03-18 01:54:53,861 - ERROR - Error processing facebook: [Errno 2] No such file or directory: '/home/runner/work/sara-social-media-bot/sara-social-media-bot/src/../content/images/ramadan/ramadan-poster.png'
2025-03-18 01:54:53,862 - ERROR - Error processing twitter: [Errno 2] No such file or directory: '/home/runner/work/sara-social-media-bot/sara-social-media-bot/src/../content/images/ramadan/ramadan-poster.png'
2025-03-18 01:54:53,862 - INFO - Finished ramadan posts at 2025-03-18 01:54:53.862647
2025-03-18 02:19:50,032 - INFO - Starting ramadan posts at 2025-03-18 02:19:50.032373
2025-03-18 02:19:50,039 - ERROR - Error processing facebook: [Errno 2] No such file or directory: '/home/runner/work/sara-social-media-bot/sara-social-media-bot/src/../content/images/ramadan/ramadan-poster.png'
2025-03-18 02:19:50,039 - ERROR - Error processing twitter: [Errno 2] No such file or directory: '/home/runner/work/sara-social-media-bot/sara-social-media-bot/src/../content/images/ramadan/ramadan-poster.png'
2025-03-18 02:19:50,040 - INFO - Finished ramadan posts at 2025-03-18 02:19:50.040394
2025-03-18 02:42:48,290 - INFO - Starting ramadan posts at 2025-03-18 02:42:48.290277
2025-03-18 02:42:48,886 - INFO - Finished ramadan posts at 2025-03-18 02:42:48.886854
2025-03-18 03:13:03,952 - INFO - Starting ramadan posts at 2025-03-18 03:13:03.952582
2025-03-18 03:13:04,325 - INFO - Finished ramadan posts at 2025-03-18 03:13:04.325878
2025-03-18 12:58:03,934 - INFO - Starting ramadan posts at 2025-03-18 12:58:03.934890
2025-03-18 12:58:04,360 - INFO - Finished ramadan posts at 2025-03-18 12:58:04.360757
2025-03-18 17:59:14,180 - INFO - Starting ramadan posts at 2025-03-18 17:59:14.180915
2025-03-18 17:59:15,098 - INFO - Finished ramadan posts at 2025-03-18 17:59:15.098326
2025-03-18 20:42:16,443 - INFO - Starting ramadan posts at 2025-03-18 20:42:16.443340
2025-03-18 20:43:25,567 - INFO - Finished ramadan posts at 2025-03-18 20:43:25.567853
2025-03-18 20:47:23,196 - INFO - Starting ramadan posts at 2025-03-18 20:47:23.196694
2025-03-18 20:47:32,060 - INFO - Finished ramadan posts at 2025-03-18 20:47:32.060087
2025-03-18 22:04:32,085 - INFO - Starting ramadan posts at 2025-03-18 22:04:32.085850
2025-03-18 22:04:39,099 - INFO - Finished ramadan posts at 2025-03-18 22:04:39.099186
2025-03-19 00:47:25,211 - INFO - Starting ramadan posts at 2025-03-19 00:47:25.211483
2025-03-19 00:47:31,386 - INFO - Twitter authentication successful
2025-03-19 00:47:32,044 - INFO - Uploaded media: 1902159968456880128
2025-03-19 00:47:32,459 - INFO - Twitter post successful
2025-03-19 00:47:32,459 - INFO - Finished ramadan posts at 2025-03-19 00:47:32.459743
2025-03-19 22:05:22,815 - INFO - Starting ramadan posts at 2025-03-19 22:05:22.814973
2025-03-19 22:05:29,851 - INFO - Twitter authentication successful
2025-03-19 22:05:30,288 - INFO - Uploaded media: 1902481580976750592
2025-03-19 22:05:30,597 - INFO - Twitter post successful
2025-03-19 22:05:30,598 - INFO - Finished ramadan posts at 2025-03-19 22:05:30.598387
2025-03-20 22:08:18,698 - INFO - Starting ramadan posts at 2025-03-20 22:08:18.698888
2025-03-20 22:08:27,222 - INFO - Twitter authentication successful
2025-03-20 22:08:27,808 - INFO - Uploaded media: 1902844712991543296
2025-03-20 22:08:28,132 - INFO - Twitter post successful
2025-03-20 22:08:28,133 - INFO - Finished ramadan posts at 2025-03-20 22:08:28.133124
2025-03-21 12:15:41,687 - INFO - Starting friday posts at 2025-03-21 12:15:41.687379
2025-03-21 12:15:48,631 - INFO - Twitter authentication successful
2025-03-21 12:15:49,215 - INFO - Uploaded media: 1903057957442686980
2025-03-21 12:15:49,511 - INFO - Twitter post successful
2025-03-21 12:15:49,512 - INFO - Finished friday posts at 2025-03-21 12:15:49.512159
2025-03-21 12:27:13,487 - INFO - Starting friday posts at 2025-03-21 12:27:13.487186
2025-03-21 12:27:16,896 - INFO - Twitter authentication successful
2025-03-21 12:27:17,454 - INFO - Uploaded media: 1903060844197318657
2025-03-21 12:27:17,813 - INFO - Twitter post successful
2025-03-21 12:27:17,814 - INFO - Finished friday posts at 2025-03-21 12:27:17.814484
2025-03-21 22:12:08,746 - INFO - Starting ramadan posts at 2025-03-21 22:12:08.746676
2025-03-21 22:12:13,996 - INFO - Twitter authentication successful
2025-03-21 22:12:14,448 - INFO - Uploaded media: 1903208051920011264
2025-03-21 22:12:14,754 - INFO - Twitter post successful
2025-03-21 22:12:14,754 - INFO - Finished ramadan posts at 2025-03-21 22:12:14.754876
2025-03-22 22:11:12,482 - INFO - Starting ramadan posts at 2025-03-22 22:11:12.482867
2025-03-22 22:11:19,554 - INFO - Twitter authentication successful
2025-03-22 22:11:20,374 - INFO - Uploaded media: 1903570212936646656
2025-03-22 22:11:20,839 - INFO - Twitter post successful
2025-03-22 22:11:20,839 - INFO - Finished ramadan posts at 2025-03-22 22:11:20.839959
2025-03-23 22:12:27,193 - INFO - Starting ramadan posts at 2025-03-23 22:12:27.193145
2025-03-23 22:12:33,246 - INFO - Twitter authentication successful
2025-03-23 22:12:33,716 - INFO - Uploaded media: 1903932908424830976
2025-03-23 22:12:34,052 - INFO - Twitter post successful
2025-03-23 22:12:34,052 - INFO - Finished ramadan posts at 2025-03-23 22:12:34.052713
2025-03-24 22:12:06,627 - INFO - Starting ramadan posts at 2025-03-24 22:12:06.627932
2025-03-24 22:12:12,737 - INFO - Twitter authentication successful
2025-03-24 22:12:13,343 - INFO - Uploaded media: 1904295210311393280
2025-03-24 22:12:13,863 - INFO - Twitter post successful
2025-03-24 22:12:13,863 - INFO - Finished ramadan posts at 2025-03-24 22:12:13.863828
2025-03-25 22:12:02,717 - INFO - Starting ramadan posts at 2025-03-25 22:12:02.717453
2025-03-25 22:12:07,368 - INFO - Twitter authentication successful
2025-03-25 22:12:07,890 - INFO - Uploaded media: 1904657575573876736
2025-03-25 22:12:08,249 - INFO - Twitter post successful
2025-03-25 22:12:08,250 - INFO - Finished ramadan posts at 2025-03-25 22:12:08.250077
2025-03-26 22:12:00,140 - INFO - Starting ramadan posts at 2025-03-26 22:12:00.140664
2025-03-26 22:12:03,081 - INFO - Twitter authentication successful
2025-03-26 22:12:03,539 - INFO - Uploaded media: 1905019945366532097
2025-03-26 22:12:03,874 - INFO - Twitter post successful
2025-03-26 22:12:03,874 - INFO - Finished ramadan posts at 2025-03-26 22:12:03.874678
2025-03-28 12:27:47,640 - INFO - Starting friday posts at 2025-03-28 12:27:47.640903
2025-03-28 12:27:50,843 - INFO - Twitter authentication successful
2025-03-28 12:27:51,345 - INFO - Uploaded media: 1905597701628055552
2025-03-28 12:27:51,673 - INFO - Twitter post successful
2025-03-28 12:27:51,674 - INFO - Finished friday posts at 2025-03-28 12:27:51.674297
2025-03-28 22:12:09,119 - INFO - Starting ramadan posts at 2025-03-28 22:12:09.119056
2025-03-28 22:12:14,366 - INFO - Twitter authentication successful
2025-03-28 22:12:15,140 - INFO - Uploaded media: 1905744769214713856
2025-03-28 22:12:15,586 - INFO - Twitter post successful
2025-03-28 22:12:15,586 - INFO - Finished ramadan posts at 2025-03-28 22:12:15.586837
2025-03-30 22:08:03,190 - INFO - Starting daily posts at 2025-03-30 22:08:03.190632
2025-03-30 22:08:03,192 - ERROR - Unexpected error in main: while parsing a block mapping
  in "/home/runner/work/sara-social-media-bot/sara-social-media-bot/src/../content/posts/daily/posts.yaml", line 1, column 3
expected <block end>, but found ','
  in "/home/runner/work/sara-social-media-bot/sara-social-media-bot/src/../content/posts/daily/posts.yaml", line 13, column 31
2025-03-30 22:08:03,192 - INFO - Finished daily posts at 2025-03-30 22:08:03.192279
2025-03-30 22:15:33,804 - INFO - Starting daily posts at 2025-03-30 22:15:33.804350
2025-03-30 22:15:33,810 - ERROR - Error processing facebook: [Errno 2] No such file or directory: '/home/runner/work/sara-social-media-bot/sara-social-media-bot/src/../content/images/daily/daily/daily_001.png'
2025-03-30 22:15:33,943 - INFO - Twitter authentication successful
2025-03-30 22:15:33,944 - ERROR - Error processing twitter: [Errno 2] No such file or directory: '/home/runner/work/sara-social-media-bot/sara-social-media-bot/src/../content/images/daily/daily/daily_001.png'
2025-03-30 22:15:33,944 - INFO - Finished daily posts at 2025-03-30 22:15:33.944567
2025-03-30 22:22:20,439 - INFO - Starting daily posts at 2025-03-30 22:22:20.439503
2025-03-30 22:22:38,732 - INFO - Twitter authentication successful
2025-03-30 22:22:39,485 - INFO - Uploaded media: 1906472163663630337
2025-03-30 22:22:40,906 - INFO - Twitter post successful
2025-03-30 22:22:40,907 - INFO - Finished daily posts at 2025-03-30 22:22:40.907199
2025-03-31 06:27:45,531 - INFO - Starting daily posts at 2025-03-31 06:27:45.531084
2025-03-31 06:27:53,340 - INFO - Twitter authentication successful
2025-03-31 06:27:54,064 - INFO - Uploaded media: 1906594278962298880
2025-03-31 06:27:55,449 - INFO - Twitter post successful
2025-03-31 06:27:55,450 - INFO - Finished daily posts at 2025-03-31 06:27:55.450409
2025-04-03 06:27:36,096 - INFO - Starting daily posts at 2025-04-03 06:27:36.096840
2025-04-03 06:27:42,237 - INFO - Twitter authentication successful
2025-04-03 06:27:42,883 - INFO - Uploaded media: 1907681395792916480
2025-04-03 06:27:44,019 - INFO - Twitter post successful
2025-04-03 06:27:44,020 - INFO - Finished daily posts at 2025-04-03 06:27:44.020539
2025-04-04 12:28:06,864 - INFO - Starting friday posts at 2025-04-04 12:28:06.864558
2025-04-04 12:28:13,350 - INFO - Twitter authentication successful
2025-04-04 12:28:13,880 - INFO - Uploaded media: 1908134511130329088
2025-04-04 12:28:14,211 - INFO - Twitter post successful
2025-04-04 12:28:14,211 - INFO - Finished friday posts at 2025-04-04 12:28:14.211643
2025-04-07 06:27:59,006 - INFO - Starting daily posts at 2025-04-07 06:27:59.006148
2025-04-07 06:28:03,866 - INFO - Twitter authentication successful
2025-04-07 06:28:04,623 - INFO - Uploaded media: 1909131038179168256
2025-04-07 06:28:05,965 - INFO - Twitter post successful
2025-04-07 06:28:05,966 - INFO - Finished daily posts at 2025-04-07 06:28:05.966377
2025-04-10 06:27:35,326 - INFO - Starting daily posts at 2025-04-10 06:27:35.325994
2025-04-10 06:27:48,450 - INFO - Twitter authentication successful
2025-04-10 06:27:49,179 - INFO - Uploaded media: 1910218137322352640
2025-04-10 06:27:50,402 - INFO - Twitter post successful
2025-04-10 06:27:50,403 - INFO - Finished daily posts at 2025-04-10 06:27:50.403259
2025-04-11 12:28:45,825 - INFO - Starting friday posts at 2025-04-11 12:28:45.824979
2025-04-11 12:28:53,561 - INFO - Twitter authentication successful
2025-04-11 12:28:54,063 - INFO - Uploaded media: 1910671394876071936
2025-04-11 12:28:54,410 - INFO - Twitter post successful
2025-04-11 12:28:54,411 - INFO - Finished friday posts at 2025-04-11 12:28:54.411179
2025-04-14 06:28:57,007 - INFO - Starting daily posts at 2025-04-14 06:28:57.007883
2025-04-14 06:29:04,023 - INFO - Twitter authentication successful
2025-04-14 06:29:05,049 - INFO - Uploaded media: 1911668005701812224
2025-04-14 06:29:06,393 - INFO - Twitter post successful
2025-04-14 06:29:06,394 - INFO - Finished daily posts at 2025-04-14 06:29:06.394261
2025-04-17 06:27:24,931 - INFO - Starting daily posts at 2025-04-17 06:27:24.931630
2025-04-17 06:27:29,702 - INFO - Twitter authentication successful
2025-04-17 06:27:30,660 - INFO - Uploaded media: 1912754774568570880
2025-04-17 06:27:32,066 - INFO - Twitter post successful
2025-04-17 06:27:32,067 - INFO - Finished daily posts at 2025-04-17 06:27:32.067274
2025-04-18 12:27:38,116 - INFO - Starting friday posts at 2025-04-18 12:27:38.116632
2025-04-18 12:27:40,908 - INFO - Twitter authentication successful
2025-04-18 12:27:41,539 - INFO - Uploaded media: 1913207805151936513
2025-04-18 12:27:41,811 - INFO - Twitter post successful
2025-04-18 12:27:41,812 - INFO - Finished friday posts at 2025-04-18 12:27:41.812111
2025-04-21 06:27:35,552 - INFO - Starting daily posts at 2025-04-21 06:27:35.552875
2025-04-21 06:27:41,634 - INFO - Twitter authentication successful
2025-04-21 06:27:42,352 - INFO - Uploaded media: 1914204375175622656
2025-04-21 06:27:43,506 - INFO - Twitter post successful
2025-04-21 06:27:43,506 - INFO - Finished daily posts at 2025-04-21 06:27:43.506957
2025-04-24 06:28:00,733 - INFO - Starting daily posts at 2025-04-24 06:28:00.733785
2025-04-24 06:28:05,937 - INFO - Twitter authentication successful
2025-04-24 06:28:06,835 - INFO - Uploaded media: 1915291641470148608
2025-04-24 06:28:08,256 - INFO - Twitter post successful
2025-04-24 06:28:08,257 - INFO - Finished daily posts at 2025-04-24 06:28:08.257255
2025-04-25 12:29:20,449 - INFO - Starting friday posts at 2025-04-25 12:29:20.449189
2025-04-25 12:29:26,738 - INFO - Twitter authentication successful
2025-04-25 12:29:27,467 - INFO - Uploaded media: 1915744964207669248
2025-04-25 12:29:27,788 - INFO - Twitter post successful
2025-04-25 12:29:27,789 - INFO - Finished friday posts at 2025-04-25 12:29:27.789240
2025-04-28 06:34:29,762 - INFO - Starting daily posts at 2025-04-28 06:34:29.762189
2025-04-28 06:34:36,465 - INFO - Twitter authentication successful
2025-04-28 06:34:37,293 - INFO - Uploaded media: 1916742830158233600
2025-04-28 06:34:38,426 - INFO - Twitter post successful
2025-04-28 06:34:38,427 - INFO - Finished daily posts at 2025-04-28 06:34:38.427088
2025-05-01 06:28:23,098 - INFO - Starting daily posts at 2025-05-01 06:28:23.098045
2025-05-01 06:28:29,642 - INFO - Twitter authentication successful
2025-05-01 06:28:30,268 - INFO - Uploaded media: 1917828454856417282
2025-05-01 06:28:32,214 - INFO - Twitter post successful
2025-05-01 06:28:32,214 - INFO - Finished daily posts at 2025-05-01 06:28:32.214914
2025-05-02 12:28:40,757 - INFO - Starting friday posts at 2025-05-02 12:28:40.757192
2025-05-02 12:28:47,865 - INFO - Twitter authentication successful
2025-05-02 12:28:48,420 - INFO - Uploaded media: 1918281516255232000
2025-05-02 12:28:48,708 - INFO - Twitter post successful
2025-05-02 12:28:48,709 - INFO - Finished friday posts at 2025-05-02 12:28:48.709026
2025-05-05 06:29:09,089 - INFO - Starting daily posts at 2025-05-05 06:29:09.089234
2025-05-05 06:29:14,338 - INFO - Twitter authentication successful
2025-05-05 06:29:15,043 - INFO - Uploaded media: 1919278194084999168
2025-05-05 06:29:16,489 - INFO - Twitter post successful
2025-05-05 06:29:16,490 - INFO - Finished daily posts at 2025-05-05 06:29:16.490609
2025-05-07 20:59:23,750 - INFO - Starting daily posts at 2025-05-07 20:59:23.750791
2025-05-07 20:59:34,718 - INFO - Twitter authentication successful
2025-05-07 20:59:35,592 - INFO - Uploaded media: 1920221997797113856
2025-05-07 20:59:36,827 - INFO - Twitter post successful
2025-05-07 20:59:36,828 - INFO - Finished daily posts at 2025-05-07 20:59:36.828317
2025-05-08 06:29:11,868 - INFO - Starting daily posts at 2025-05-08 06:29:11.868017
2025-05-08 06:29:16,877 - INFO - Twitter authentication successful
2025-05-08 06:29:18,392 - INFO - Uploaded media: 1920365368473690113
2025-05-08 06:29:19,300 - INFO - Twitter post successful
2025-05-08 06:29:19,301 - INFO - Finished daily posts at 2025-05-08 06:29:19.301299
2025-05-09 12:29:00,185 - INFO - Starting friday posts at 2025-05-09 12:29:00.185173
2025-05-09 12:29:00,192 - ERROR - Error processing facebook: [Errno 2] No such file or directory: '/home/runner/work/sara-social-media-bot/sara-social-media-bot/src/../content/images/friday/daily_001.png'
2025-05-09 12:29:00,373 - INFO - Twitter authentication successful
2025-05-09 12:29:00,373 - ERROR - Error processing twitter: [Errno 2] No such file or directory: '/home/runner/work/sara-social-media-bot/sara-social-media-bot/src/../content/images/friday/daily_001.png'
2025-05-09 12:29:00,374 - INFO - Finished friday posts at 2025-05-09 12:29:00.374464
2025-05-09 14:04:02,811 - INFO - Starting friday posts at 2025-05-09 14:04:02.811738
2025-05-09 14:04:02,818 - ERROR - Error processing facebook: [Errno 2] No such file or directory: '/home/runner/work/sara-social-media-bot/sara-social-media-bot/src/../content/images/friday/friday_001.png'
2025-05-09 14:04:02,941 - INFO - Twitter authentication successful
2025-05-09 14:04:02,941 - ERROR - Error processing twitter: [Errno 2] No such file or directory: '/home/runner/work/sara-social-media-bot/sara-social-media-bot/src/../content/images/friday/friday_001.png'
2025-05-09 14:04:02,942 - INFO - Finished friday posts at 2025-05-09 14:04:02.942556
2025-05-09 14:20:50,807 - INFO - Starting friday posts at 2025-05-09 14:20:50.807202
2025-05-09 14:20:50,814 - ERROR - Error processing facebook: [Errno 2] No such file or directory: '/home/runner/work/sara-social-media-bot/sara-social-media-bot/content/images/friday/friday_001.png'
2025-05-09 14:20:50,915 - INFO - Twitter authentication successful
2025-05-09 14:20:50,915 - ERROR - Error processing twitter: [Errno 2] No such file or directory: '/home/runner/work/sara-social-media-bot/sara-social-media-bot/content/images/friday/friday_001.png'
2025-05-09 14:20:50,916 - INFO - Finished friday posts at 2025-05-09 14:20:50.916106
2025-05-09 14:25:57,157 - INFO - Starting friday posts at 2025-05-09 14:25:57.157925
2025-05-09 14:26:03,640 - INFO - Twitter authentication successful
2025-05-09 14:26:04,215 - INFO - Uploaded media: 1920847741522989056
2025-05-09 14:26:04,561 - INFO - Twitter post successful
2025-05-09 14:26:04,562 - INFO - Finished friday posts at 2025-05-09 14:26:04.562628
2025-05-12 06:29:38,215 - INFO - Starting daily posts at 2025-05-12 06:29:38.215402
2025-05-12 06:29:43,724 - INFO - Twitter authentication successful
2025-05-12 06:29:44,321 - INFO - Uploaded media: 1921815032071114752
2025-05-12 06:29:45,583 - INFO - Twitter post successful
2025-05-12 06:29:45,584 - INFO - Finished daily posts at 2025-05-12 06:29:45.584535
2025-05-15 06:29:09,414 - INFO - Starting daily posts at 2025-05-15 06:29:09.414143
2025-05-15 06:29:14,144 - INFO - Twitter authentication successful
2025-05-15 06:29:15,468 - INFO - Uploaded media: 1922902071541448704
2025-05-15 06:29:16,254 - INFO - Twitter post successful
2025-05-15 06:29:16,255 - INFO - Finished daily posts at 2025-05-15 06:29:16.255309
2025-05-16 12:30:25,629 - INFO - Starting friday posts at 2025-05-16 12:30:25.629683
2025-05-16 12:30:25,636 - ERROR - Error processing facebook: [Errno 2] No such file or directory: '/home/runner/work/sara-social-media-bot/sara-social-media-bot/content/images/friday/friday_002.jpg'
2025-05-16 12:30:25,752 - INFO - Twitter authentication successful
2025-05-16 12:30:25,752 - ERROR - Error processing twitter: [Errno 2] No such file or directory: '/home/runner/work/sara-social-media-bot/sara-social-media-bot/content/images/friday/friday_002.jpg'
2025-05-16 12:30:25,753 - INFO - Finished friday posts at 2025-05-16 12:30:25.753495
2025-05-19 06:29:54,464 - INFO - Starting daily posts at 2025-05-19 06:29:54.464198
2025-05-19 06:29:54,855 - INFO - Twitter authentication successful
2025-05-19 06:29:55,514 - INFO - Uploaded media: 1924351793875566593
2025-05-19 06:29:56,954 - INFO - Twitter post successful
2025-05-19 06:29:56,955 - INFO - Finished daily posts at 2025-05-19 06:29:56.955475
2025-05-19 13:58:24,071 - INFO - Starting daily posts at 2025-05-19 13:58:24.071297
2025-05-19 13:58:25,567 - INFO - Twitter authentication successful
2025-05-19 13:58:27,137 - INFO - Uploaded media: 1924464665813237760
2025-05-19 13:58:28,026 - INFO - Twitter post successful
2025-05-19 13:58:28,028 - INFO - Finished daily posts at 2025-05-19 13:58:28.028033
2025-05-19 14:04:53,055 - INFO - Starting daily posts at 2025-05-19 14:04:53.055276
2025-05-19 14:04:57,668 - INFO - Twitter authentication successful
2025-05-19 14:04:58,520 - INFO - Uploaded media: 1924466310978686976
2025-05-19 14:04:59,962 - INFO - Twitter post successful
2025-05-19 14:04:59,963 - INFO - Finished daily posts at 2025-05-19 14:04:59.963987
2025-05-22 06:28:50,993 - INFO - Starting daily posts at 2025-05-22 06:28:50.993507
2025-05-22 06:28:56,464 - INFO - Twitter authentication successful
2025-05-22 06:28:57,859 - INFO - Uploaded media: 1925438712516587521
2025-05-22 06:28:58,737 - INFO - Twitter post successful
2025-05-22 06:28:58,738 - INFO - Finished daily posts at 2025-05-22 06:28:58.738889
2025-05-23 11:02:34,854 - INFO - Starting friday posts at 2025-05-23 11:02:34.854942
2025-05-23 11:02:34,862 - ERROR - Error processing facebook: [Errno 2] No such file or directory: '/home/runner/work/sara-social-media-bot/sara-social-media-bot/content/images/friday/friday_002.jpg'
2025-05-23 11:02:35,008 - INFO - Twitter authentication successful
2025-05-23 11:02:35,008 - ERROR - Error processing twitter: [Errno 2] No such file or directory: '/home/runner/work/sara-social-media-bot/sara-social-media-bot/content/images/friday/friday_002.jpg'
2025-05-23 11:02:35,009 - INFO - Finished friday posts at 2025-05-23 11:02:35.009491
2025-05-23 11:38:19,386 - INFO - Starting friday posts at 2025-05-23 11:38:19.386149
2025-05-23 11:38:19,393 - ERROR - Error processing facebook: [Errno 2] No such file or directory: '/home/runner/work/sara-social-media-bot/sara-social-media-bot/content/images/friday/friday_002.png'
2025-05-23 11:38:19,497 - INFO - Twitter authentication successful
2025-05-23 11:38:19,497 - ERROR - Error processing twitter: [Errno 2] No such file or directory: '/home/runner/work/sara-social-media-bot/sara-social-media-bot/content/images/friday/friday_002.png'
2025-05-23 11:38:19,498 - INFO - Finished friday posts at 2025-05-23 11:38:19.498674
2025-05-23 12:00:41,993 - INFO - Starting friday posts at 2025-05-23 12:00:41.993120
2025-05-23 12:00:47,558 - INFO - Twitter authentication successful
2025-05-23 12:00:47,975 - ERROR - Twitter post failed: 413 Payload Too Large
2025-05-23 12:00:47,976 - INFO - Finished friday posts at 2025-05-23 12:00:47.976809
2025-05-23 12:29:36,193 - INFO - Starting friday posts at 2025-05-23 12:29:36.193229
2025-05-23 12:29:39,630 - INFO - Twitter authentication successful
2025-05-23 12:29:42,503 - INFO - Uploaded media: 1925891879242960898
2025-05-23 12:29:44,204 - INFO - Twitter post successful
2025-05-23 12:29:44,205 - INFO - Finished friday posts at 2025-05-23 12:29:44.205407
2025-05-26 06:30:07,019 - INFO - Starting daily posts at 2025-05-26 06:30:07.019646
2025-05-26 06:30:10,836 - INFO - Twitter authentication successful
2025-05-26 06:30:11,569 - INFO - Uploaded media: 1926888575934578688
2025-05-26 06:30:13,190 - INFO - Twitter post successful
2025-05-26 06:30:13,191 - INFO - Finished daily posts at 2025-05-26 06:30:13.191894
2025-05-29 06:29:18,031 - INFO - Starting daily posts at 2025-05-29 06:29:18.031299
2025-05-29 06:29:23,762 - INFO - Twitter authentication successful
2025-05-29 06:29:25,176 - INFO - Uploaded media: 1927975542671675392
2025-05-29 06:29:26,077 - INFO - Twitter post successful
2025-05-29 06:29:26,079 - INFO - Finished daily posts at 2025-05-29 06:29:26.079118
2025-05-30 12:30:16,743 - INFO - Starting friday posts at 2025-05-30 12:30:16.743723
2025-05-30 12:30:24,384 - INFO - Twitter authentication successful
2025-05-30 12:30:26,944 - INFO - Uploaded media: 1928428782097960960
2025-05-30 12:30:28,435 - INFO - Twitter post successful
2025-05-30 12:30:28,436 - INFO - Finished friday posts at 2025-05-30 12:30:28.436935
2025-06-02 06:30:40,751 - INFO - Starting daily posts at 2025-06-02 06:30:40.751644
2025-06-02 06:30:46,668 - INFO - Twitter authentication successful
2025-06-02 06:30:47,402 - INFO - Uploaded media: 1929425441233780736
2025-06-02 06:30:48,746 - INFO - Twitter post successful
2025-06-02 06:30:48,747 - INFO - Finished daily posts at 2025-06-02 06:30:48.747520
2025-06-05 06:30:13,845 - INFO - Starting daily posts at 2025-06-05 06:30:13.845762
2025-06-05 06:30:21,862 - INFO - Twitter authentication successful
2025-06-05 06:30:23,369 - INFO - Uploaded media: 1930512501243887616
2025-06-05 06:30:24,246 - INFO - Twitter post successful
2025-06-05 06:30:24,248 - INFO - Finished daily posts at 2025-06-05 06:30:24.248314
2025-06-06 12:30:16,518 - INFO - Starting friday posts at 2025-06-06 12:30:16.518915
2025-06-06 12:30:23,005 - INFO - Twitter authentication successful
2025-06-06 12:30:25,640 - INFO - Uploaded media: 1930965490869956608
2025-06-06 12:30:27,320 - INFO - Twitter post successful
2025-06-06 12:30:27,321 - INFO - Finished friday posts at 2025-06-06 12:30:27.321748
2025-06-09 06:10:55,082 - INFO - Starting daily posts at 2025-06-09 06:10:55.082327
2025-06-09 06:10:59,204 - INFO - Twitter authentication successful
2025-06-09 06:10:59,991 - INFO - Uploaded media: 1931957176202932224
2025-06-09 06:11:01,243 - INFO - Twitter post successful
2025-06-09 06:11:01,245 - INFO - Finished daily posts at 2025-06-09 06:11:01.245231
2025-06-09 06:13:04,544 - INFO - Starting daily posts at 2025-06-09 06:13:04.544538
2025-06-09 06:13:09,868 - INFO - Twitter authentication successful
2025-06-09 06:13:11,311 - INFO - Uploaded media: 1931957724398399488
2025-06-09 06:13:12,199 - INFO - Twitter post successful
2025-06-09 06:13:12,200 - INFO - Finished daily posts at 2025-06-09 06:13:12.200510
2025-06-09 06:31:12,902 - INFO - Starting daily posts at 2025-06-09 06:31:12.902943
2025-06-09 06:31:17,579 - INFO - Twitter authentication successful
2025-06-09 06:31:18,142 - INFO - Uploaded media: 1931962285607571456
2025-06-09 06:31:18,439 - INFO - Twitter post successful
2025-06-09 06:31:18,440 - INFO - Finished daily posts at 2025-06-09 06:31:18.440605
2025-06-12 06:30:15,665 - INFO - Starting daily posts at 2025-06-12 06:30:15.665487
2025-06-12 06:30:23,285 - INFO - Twitter authentication successful
2025-06-12 06:30:23,956 - INFO - Uploaded media: 1933049222099841024
2025-06-12 06:30:25,421 - INFO - Twitter post successful
2025-06-12 06:30:25,422 - INFO - Finished daily posts at 2025-06-12 06:30:25.422442
2025-06-13 12:31:05,307 - INFO - Starting friday posts at 2025-06-13 12:31:05.307698
2025-06-13 12:31:12,689 - INFO - Twitter authentication successful
2025-06-13 12:31:15,225 - INFO - Uploaded media: 1933502414448906240
2025-06-13 12:31:16,741 - INFO - Twitter post successful
2025-06-13 12:31:16,742 - INFO - Finished friday posts at 2025-06-13 12:31:16.742981
2025-06-16 06:31:32,166 - INFO - Starting daily posts at 2025-06-16 06:31:32.166207
2025-06-16 06:31:42,319 - INFO - Twitter authentication successful
2025-06-16 06:31:43,803 - INFO - Uploaded media: 1934499104786186240
2025-06-16 06:31:44,820 - INFO - Twitter post successful
2025-06-16 06:31:44,822 - INFO - Finished daily posts at 2025-06-16 06:31:44.822182
2025-06-19 06:30:00,832 - INFO - Starting daily posts at 2025-06-19 06:30:00.832697
2025-06-19 06:30:07,318 - INFO - Twitter authentication successful
2025-06-19 06:30:08,422 - INFO - Uploaded media: 1935585871710810113
2025-06-19 06:30:08,885 - INFO - Twitter post successful
2025-06-19 06:30:08,886 - INFO - Finished daily posts at 2025-06-19 06:30:08.886504
2025-06-20 12:31:30,918 - INFO - Starting friday posts at 2025-06-20 12:31:30.918562
2025-06-20 12:31:37,120 - INFO - Twitter authentication successful
2025-06-20 12:31:39,626 - INFO - Uploaded media: 1936039231836590080
2025-06-20 12:31:41,141 - INFO - Twitter post successful
2025-06-20 12:31:41,142 - INFO - Finished friday posts at 2025-06-20 12:31:41.142435
2025-06-23 06:31:33,940 - INFO - Starting daily posts at 2025-06-23 06:31:33.940878
2025-06-23 06:31:38,425 - INFO - Twitter authentication successful
2025-06-23 06:31:39,079 - INFO - Uploaded media: 1937035803630170112
2025-06-23 06:31:40,652 - INFO - Twitter post successful
2025-06-23 06:31:40,653 - INFO - Finished daily posts at 2025-06-23 06:31:40.653873
2025-06-26 06:30:47,233 - INFO - Starting daily posts at 2025-06-26 06:30:47.233469
2025-06-26 06:30:52,691 - INFO - Twitter authentication successful
2025-06-26 06:30:54,382 - INFO - Uploaded media: 1938122776432545792
2025-06-26 06:30:55,140 - INFO - Twitter post successful
2025-06-26 06:30:55,141 - INFO - Finished daily posts at 2025-06-26 06:30:55.141674
2025-06-27 12:30:57,909 - INFO - Starting friday posts at 2025-06-27 12:30:57.909379
2025-06-27 12:31:04,868 - INFO - Twitter authentication successful
2025-06-27 12:31:07,326 - INFO - Uploaded media: 1938575811637850113
2025-06-27 12:31:08,626 - INFO - Twitter post successful
2025-06-27 12:31:08,627 - INFO - Finished friday posts at 2025-06-27 12:31:08.627329
2025-06-30 06:31:26,696 - INFO - Starting daily posts at 2025-06-30 06:31:26.696559
2025-06-30 06:31:31,529 - INFO - Twitter authentication successful
2025-06-30 06:31:32,502 - INFO - Uploaded media: 1939572491397062656
2025-06-30 06:31:32,915 - INFO - Twitter post successful
2025-06-30 06:31:32,916 - INFO - Finished daily posts at 2025-06-30 06:31:32.916745
2025-07-03 06:30:57,224 - INFO - Starting daily posts at 2025-07-03 06:30:57.224251
2025-07-03 06:31:03,682 - INFO - Twitter authentication successful
2025-07-03 06:31:04,833 - INFO - Uploaded media: 1940659538224459776
2025-07-03 06:31:06,166 - INFO - Twitter post successful
2025-07-03 06:31:06,167 - INFO - Finished daily posts at 2025-07-03 06:31:06.167641
2025-07-04 12:31:09,889 - INFO - Starting friday posts at 2025-07-04 12:31:09.889594
2025-07-04 12:31:17,278 - INFO - Twitter authentication successful
2025-07-04 12:31:19,749 - INFO - Uploaded media: 1941112579285217280
2025-07-04 12:31:21,465 - INFO - Twitter post successful
2025-07-04 12:31:21,466 - INFO - Finished friday posts at 2025-07-04 12:31:21.466915
2025-07-07 06:32:09,736 - INFO - Starting daily posts at 2025-07-07 06:32:09.736925
2025-07-07 06:32:14,935 - INFO - Twitter authentication successful
2025-07-07 06:32:16,375 - INFO - Uploaded media: 1942109386693910528
2025-07-07 06:32:17,297 - INFO - Twitter post successful
2025-07-07 06:32:17,298 - INFO - Finished daily posts at 2025-07-07 06:32:17.298816
2025-07-10 06:31:39,169 - INFO - Starting daily posts at 2025-07-10 06:31:39.169942
2025-07-10 06:31:44,652 - INFO - Twitter authentication successful
2025-07-10 06:31:45,080 - INFO - Uploaded media: 1943196423132188674
2025-07-10 06:31:45,412 - INFO - Twitter post successful
2025-07-10 06:31:45,414 - INFO - Finished daily posts at 2025-07-10 06:31:45.414320
2025-07-11 12:31:26,127 - INFO - Starting friday posts at 2025-07-11 12:31:26.127130
2025-07-11 12:31:31,104 - INFO - Twitter authentication successful
2025-07-11 12:31:33,808 - INFO - Uploaded media: 1943649352695611393
2025-07-11 12:31:35,246 - INFO - Twitter post successful
2025-07-11 12:31:35,247 - INFO - Finished friday posts at 2025-07-11 12:31:35.247645
2025-07-14 06:33:27,833 - INFO - Starting daily posts at 2025-07-14 06:33:27.833846
2025-07-14 06:33:36,456 - INFO - Twitter authentication successful
2025-07-14 06:33:37,073 - INFO - Uploaded media: 1944646443823759360
2025-07-14 06:33:38,573 - INFO - Twitter post successful
2025-07-14 06:33:38,574 - INFO - Finished daily posts at 2025-07-14 06:33:38.574899
2025-07-17 06:31:48,337 - INFO - Starting daily posts at 2025-07-17 06:31:48.337537
2025-07-17 06:31:54,222 - INFO - Twitter authentication successful
2025-07-17 06:31:55,794 - INFO - Uploaded media: 1945733179517624321
2025-07-17 06:31:56,734 - INFO - Twitter post successful
2025-07-17 06:31:56,735 - INFO - Finished daily posts at 2025-07-17 06:31:56.735148
2025-07-18 12:33:20,053 - INFO - Starting friday posts at 2025-07-18 12:33:20.053024
2025-07-18 12:33:23,998 - INFO - Twitter authentication successful
2025-07-18 12:33:26,315 - INFO - Uploaded media: 1946186540448686080
2025-07-18 12:33:27,766 - INFO - Twitter post successful
2025-07-18 12:33:27,767 - INFO - Finished friday posts at 2025-07-18 12:33:27.767859
2025-07-21 06:32:52,717 - INFO - Starting daily posts at 2025-07-21 06:32:52.717924
2025-07-21 06:32:57,132 - INFO - Twitter authentication successful
2025-07-21 06:32:58,014 - INFO - Uploaded media: 1947182994759860224
2025-07-21 06:32:58,356 - INFO - Twitter post successful
2025-07-21 06:32:58,358 - INFO - Finished daily posts at 2025-07-21 06:32:58.358011
2025-07-24 06:33:10,286 - INFO - Starting daily posts at 2025-07-24 06:33:10.286732
2025-07-24 06:33:17,251 - INFO - Twitter authentication successful
2025-07-24 06:33:17,892 - INFO - Uploaded media: 1948270241953329154
2025-07-24 06:33:19,119 - INFO - Twitter post successful
2025-07-24 06:33:19,120 - INFO - Finished daily posts at 2025-07-24 06:33:19.120537
2025-07-25 12:33:20,747 - INFO - Starting friday posts at 2025-07-25 12:33:20.747002
2025-07-25 12:33:25,484 - INFO - Twitter authentication successful
2025-07-25 12:33:28,071 - INFO - Uploaded media: 1948723261530890240
2025-07-25 12:33:29,706 - INFO - Twitter post successful
2025-07-25 12:33:29,707 - INFO - Finished friday posts at 2025-07-25 12:33:29.707298
2025-07-28 06:34:53,457 - INFO - Starting daily posts at 2025-07-28 06:34:53.457460
2025-07-28 06:34:57,806 - INFO - Twitter authentication successful
2025-07-28 06:34:59,161 - INFO - Uploaded media: 1949720215379419137
2025-07-28 06:34:59,900 - INFO - Twitter post successful
2025-07-28 06:34:59,901 - INFO - Finished daily posts at 2025-07-28 06:34:59.901617
2025-07-31 06:33:20,864 - INFO - Starting daily posts at 2025-07-31 06:33:20.864559
2025-07-31 06:33:23,866 - INFO - Twitter authentication successful
2025-07-31 06:33:24,312 - INFO - Uploaded media: 1950806984304787457
2025-07-31 06:33:24,689 - INFO - Twitter post successful
2025-07-31 06:33:24,691 - INFO - Finished daily posts at 2025-07-31 06:33:24.691101
2025-08-01 12:34:06,448 - INFO - Starting friday posts at 2025-08-01 12:34:06.448096
2025-08-01 12:34:10,400 - INFO - Twitter authentication successful
2025-08-01 12:34:12,656 - INFO - Uploaded media: 1951260165082152962
2025-08-01 12:34:14,126 - INFO - Twitter post successful
2025-08-01 12:34:14,127 - INFO - Finished friday posts at 2025-08-01 12:34:14.127332
2025-08-04 06:39:07,167 - INFO - Starting daily posts at 2025-08-04 06:39:07.167243
2025-08-04 06:39:14,649 - INFO - Twitter authentication successful
2025-08-04 06:39:15,511 - INFO - Uploaded media: 1952258007510953984
2025-08-04 06:39:15,965 - INFO - Twitter post successful
2025-08-04 06:39:15,966 - INFO - Finished daily posts at 2025-08-04 06:39:15.966698
2025-08-07 06:34:41,280 - INFO - Starting daily posts at 2025-08-07 06:34:41.280189
2025-08-07 06:34:44,605 - INFO - Twitter authentication successful
2025-08-07 06:34:45,470 - INFO - Uploaded media: 1953344038729351168
2025-08-07 06:34:46,673 - INFO - Twitter post successful
2025-08-07 06:34:46,674 - INFO - Finished daily posts at 2025-08-07 06:34:46.674583
2025-08-08 12:34:41,083 - INFO - Starting friday posts at 2025-08-08 12:34:41.083774
2025-08-08 12:34:49,923 - INFO - Twitter authentication successful
2025-08-08 12:34:52,200 - INFO - Uploaded media: 1953797045728555009
2025-08-08 12:34:53,282 - INFO - Twitter post successful
2025-08-08 12:34:53,283 - INFO - Finished friday posts at 2025-08-08 12:34:53.283769
2025-08-11 06:34:30,444 - INFO - Starting daily posts at 2025-08-11 06:34:30.444235
2025-08-11 06:34:35,902 - INFO - Twitter authentication successful
2025-08-11 06:34:37,323 - INFO - Uploaded media: 1954793553760333824
2025-08-11 06:34:38,139 - INFO - Twitter post successful
2025-08-11 06:34:38,140 - INFO - Finished daily posts at 2025-08-11 06:34:38.140219
2025-08-14 06:32:13,841 - INFO - Starting daily posts at 2025-08-14 06:32:13.841002
2025-08-14 06:32:17,475 - INFO - Twitter authentication successful
2025-08-14 06:32:18,114 - INFO - Uploaded media: 1955880136542126081
2025-08-14 06:32:18,502 - INFO - Twitter post successful
2025-08-14 06:32:18,503 - INFO - Finished daily posts at 2025-08-14 06:32:18.503137
2025-08-15 12:31:03,475 - INFO - Starting friday posts at 2025-08-15 12:31:03.475706
2025-08-15 12:31:11,746 - INFO - Twitter authentication successful
2025-08-15 12:31:14,333 - INFO - Uploaded media: 1956332846223691776
2025-08-15 12:31:15,989 - INFO - Twitter post successful
2025-08-15 12:31:15,990 - INFO - Finished friday posts at 2025-08-15 12:31:15.990860
2025-08-18 06:34:07,823 - INFO - Starting daily posts at 2025-08-18 06:34:07.823380
2025-08-18 06:34:12,226 - INFO - Twitter authentication successful
2025-08-18 06:34:13,069 - INFO - Uploaded media: 1957330169145729024
2025-08-18 06:34:13,483 - INFO - Twitter post successful
2025-08-18 06:34:13,485 - INFO - Finished daily posts at 2025-08-18 06:34:13.485190
2025-08-21 06:39:00,014 - INFO - Starting daily posts at 2025-08-21 06:39:00.014304
2025-08-21 06:39:05,852 - INFO - Twitter authentication successful
2025-08-21 06:39:06,624 - INFO - Uploaded media: 1958418564769034240
2025-08-21 06:39:08,125 - INFO - Twitter post successful
2025-08-21 06:39:08,127 - INFO - Finished daily posts at 2025-08-21 06:39:08.127201
2025-08-22 12:29:40,503 - INFO - Starting friday posts at 2025-08-22 12:29:40.503582
2025-08-22 12:29:45,710 - INFO - Twitter authentication successful
2025-08-22 12:29:48,111 - INFO - Uploaded media: 1958869200120041472
2025-08-22 12:29:50,059 - INFO - Twitter post successful
2025-08-22 12:29:50,060 - INFO - Finished friday posts at 2025-08-22 12:29:50.060748
2025-08-25 06:32:07,070 - INFO - Starting daily posts at 2025-08-25 06:32:07.070391
2025-08-25 06:32:11,778 - INFO - Twitter authentication successful
2025-08-25 06:32:13,300 - INFO - Uploaded media: 1959866379420491776
2025-08-25 06:32:14,185 - INFO - Twitter post successful
2025-08-25 06:32:14,186 - INFO - Finished daily posts at 2025-08-25 06:32:14.186963
2025-08-28 06:29:30,225 - INFO - Starting daily posts at 2025-08-28 06:29:30.225831
2025-08-28 06:29:42,390 - INFO - Twitter authentication successful
2025-08-28 06:29:42,845 - INFO - Uploaded media: 1960952915662692352
2025-08-28 06:29:43,243 - INFO - Twitter post successful
2025-08-28 06:29:43,245 - INFO - Finished daily posts at 2025-08-28 06:29:43.245244
2025-08-29 12:29:29,373 - INFO - Starting friday posts at 2025-08-29 12:29:29.373345
2025-08-29 12:29:34,628 - INFO - Twitter authentication successful
2025-08-29 12:29:37,260 - INFO - Uploaded media: 1961405869322584064
2025-08-29 12:29:38,906 - INFO - Twitter post successful
2025-08-29 12:29:38,907 - INFO - Finished friday posts at 2025-08-29 12:29:38.907169
2025-09-01 06:32:01,879 - INFO - Starting daily posts at 2025-09-01 06:32:01.878996
2025-09-01 06:32:06,482 - INFO - Twitter authentication successful
2025-09-01 06:32:07,325 - INFO - Uploaded media: 1962403071780122624
2025-09-01 06:32:07,832 - INFO - Twitter post successful
2025-09-01 06:32:07,834 - INFO - Finished daily posts at 2025-09-01 06:32:07.834346
2025-09-04 06:27:57,538 - INFO - Starting daily posts at 2025-09-04 06:27:57.538757
2025-09-04 06:28:06,612 - INFO - Twitter authentication successful
2025-09-04 06:28:07,542 - INFO - Uploaded media: 1963489229113057280
2025-09-04 06:28:08,957 - INFO - Twitter post successful
2025-09-04 06:28:08,958 - INFO - Finished daily posts at 2025-09-04 06:28:08.958546
2025-09-05 12:28:47,224 - INFO - Starting friday posts at 2025-09-05 12:28:47.224340
2025-09-05 12:28:54,647 - INFO - Twitter authentication successful
2025-09-05 12:28:57,213 - INFO - Uploaded media: 1963942416374722560
2025-09-05 12:28:58,739 - INFO - Twitter post successful
2025-09-05 12:28:58,740 - INFO - Finished friday posts at 2025-09-05 12:28:58.740939
2025-09-08 06:30:02,316 - INFO - Starting daily posts at 2025-09-08 06:30:02.316539
2025-09-08 06:30:09,903 - INFO - Twitter authentication successful
2025-09-08 06:30:11,146 - INFO - Uploaded media: 1964939297896951808
2025-09-08 06:30:12,106 - INFO - Twitter post successful
2025-09-08 06:30:12,107 - INFO - Finished daily posts at 2025-09-08 06:30:12.107707
2025-09-11 06:28:52,487 - INFO - Starting daily posts at 2025-09-11 06:28:52.487907
2025-09-11 06:28:58,865 - INFO - Twitter authentication successful
2025-09-11 06:28:59,500 - INFO - Uploaded media: 1966026163488534529
2025-09-11 06:28:59,866 - INFO - Twitter post successful
2025-09-11 06:28:59,867 - INFO - Finished daily posts at 2025-09-11 06:28:59.867812
2025-09-12 12:28:26,086 - INFO - Starting friday posts at 2025-09-12 12:28:26.086540
2025-09-12 12:28:31,740 - INFO - Twitter authentication successful
2025-09-12 12:28:34,390 - INFO - Uploaded media: 1966479035367661568
2025-09-12 12:28:35,734 - INFO - Twitter post successful
2025-09-12 12:28:35,735 - INFO - Finished friday posts at 2025-09-12 12:28:35.735232
2025-09-15 06:30:37,200 - INFO - Starting daily posts at 2025-09-15 06:30:37.200912
2025-09-15 06:30:42,590 - INFO - Twitter authentication successful
2025-09-15 06:30:43,778 - INFO - Uploaded media: 1967476150147448832
2025-09-15 06:30:44,180 - INFO - Twitter post successful
2025-09-15 06:30:44,181 - INFO - Finished daily posts at 2025-09-15 06:30:44.181541
2025-09-18 06:28:31,897 - INFO - Starting daily posts at 2025-09-18 06:28:31.897587
2025-09-18 06:28:40,855 - INFO - Twitter authentication successful
2025-09-18 06:28:41,911 - INFO - Uploaded media: 1968562804522143744
2025-09-18 06:28:43,582 - INFO - Twitter post successful
2025-09-18 06:28:43,583 - INFO - Finished daily posts at 2025-09-18 06:28:43.583755
2025-09-19 12:30:15,571 - INFO - Starting friday posts at 2025-09-19 12:30:15.571253
2025-09-19 12:30:21,168 - INFO - Twitter authentication successful
2025-09-19 12:30:23,824 - INFO - Uploaded media: 1969016209589903362
2025-09-19 12:30:25,187 - INFO - Twitter post successful
2025-09-19 12:30:25,188 - INFO - Finished friday posts at 2025-09-19 12:30:25.188696
2025-09-22 06:30:45,486 - INFO - Starting daily posts at 2025-09-22 06:30:45.486451
2025-09-22 06:30:49,395 - INFO - Twitter authentication successful
2025-09-22 06:30:50,829 - INFO - Uploaded media: 1970012894130520064
2025-09-22 06:30:51,868 - INFO - Twitter post successful
2025-09-22 06:30:51,869 - INFO - Finished daily posts at 2025-09-22 06:30:51.869513
2025-09-25 06:29:21,729 - INFO - Starting daily posts at 2025-09-25 06:29:21.729744
2025-09-25 06:29:28,375 - INFO - Twitter authentication successful
2025-09-25 06:29:29,064 - INFO - Uploaded media: 1971099717380771841
2025-09-25 06:29:29,452 - INFO - Twitter post successful
2025-09-25 06:29:29,453 - INFO - Finished daily posts at 2025-09-25 06:29:29.453818
2025-09-26 12:30:01,280 - INFO - Starting friday posts at 2025-09-26 12:30:01.280961
2025-09-26 12:30:09,742 - INFO - Twitter authentication successful
2025-09-26 12:30:12,145 - INFO - Uploaded media: 1971552876205105152
2025-09-26 12:30:13,617 - INFO - Twitter post successful
2025-09-26 12:30:13,618 - INFO - Finished friday posts at 2025-09-26 12:30:13.618244
2025-09-29 06:30:56,420 - INFO - Starting daily posts at 2025-09-29 06:30:56.420890
2025-09-29 06:31:03,210 - INFO - Twitter authentication successful
2025-09-29 06:31:04,027 - INFO - Uploaded media: 1972549666790154240
2025-09-29 06:31:04,485 - INFO - Twitter post successful
2025-09-29 06:31:04,486 - INFO - Finished daily posts at 2025-09-29 06:31:04.486578
2025-10-02 06:28:31,703 - INFO - Starting daily posts at 2025-10-02 06:28:31.703224
2025-10-02 06:28:37,019 - INFO - Twitter authentication successful
2025-10-02 06:28:37,860 - INFO - Uploaded media: 1973636217523568640
2025-10-02 06:28:39,347 - INFO - Twitter post successful
2025-10-02 06:28:39,348 - INFO - Finished daily posts at 2025-10-02 06:28:39.348290
2025-10-03 12:29:24,468 - INFO - Starting friday posts at 2025-10-03 12:29:24.468187
2025-10-03 12:29:30,469 - INFO - Twitter authentication successful
2025-10-03 12:29:33,023 - INFO - Uploaded media: 1974089426679521280
2025-10-03 12:29:34,704 - INFO - Twitter post successful
2025-10-03 12:29:34,705 - INFO - Finished friday posts at 2025-10-03 12:29:34.705714
2025-10-06 06:30:15,140 - INFO - Starting daily posts at 2025-10-06 06:30:15.140438
2025-10-06 06:30:20,478 - INFO - Twitter authentication successful
2025-10-06 06:30:21,803 - INFO - Uploaded media: 1975086202421186560
2025-10-06 06:30:22,734 - INFO - Twitter post successful
2025-10-06 06:30:22,735 - INFO - Finished daily posts at 2025-10-06 06:30:22.735524
2025-10-09 06:29:57,010 - INFO - Starting daily posts at 2025-10-09 06:29:57.010473
2025-10-09 06:30:02,372 - INFO - Twitter authentication successful
2025-10-09 06:30:02,913 - INFO - Uploaded media: 1976173289996427264
2025-10-09 06:30:03,629 - INFO - Twitter post successful
2025-10-09 06:30:03,630 - INFO - Finished daily posts at 2025-10-09 06:30:03.630470
2025-10-10 12:30:51,135 - INFO - Starting friday posts at 2025-10-10 12:30:51.135267
2025-10-10 12:30:56,942 - INFO - Twitter authentication successful
2025-10-10 12:30:59,347 - INFO - Uploaded media: 1976626504197926912
2025-10-10 12:31:00,725 - INFO - Twitter post successful
2025-10-10 12:31:00,726 - INFO - Finished friday posts at 2025-10-10 12:31:00.726689
2025-10-13 06:31:08,757 - INFO - Starting daily posts at 2025-10-13 06:31:08.757670
2025-10-13 06:31:13,366 - INFO - Twitter authentication successful
2025-10-13 06:31:14,329 - INFO - Uploaded media: 1977623139510083584
2025-10-13 06:31:14,736 - INFO - Twitter post successful
2025-10-13 06:31:14,737 - INFO - Finished daily posts at 2025-10-13 06:31:14.737935
2025-10-16 06:29:34,611 - INFO - Starting daily posts at 2025-10-16 06:29:34.611804
2025-10-16 06:29:38,995 - INFO - Twitter authentication successful
2025-10-16 06:29:39,711 - INFO - Uploaded media: 1978709907202281472
2025-10-16 06:29:40,166 - INFO - Twitter post successful
2025-10-16 06:29:40,167 - INFO - Finished daily posts at 2025-10-16 06:29:40.167755
2025-10-17 12:30:49,412 - INFO - Starting friday posts at 2025-10-17 12:30:49.412938
2025-10-17 12:30:55,112 - INFO - Twitter authentication successful
2025-10-17 12:30:57,650 - INFO - Uploaded media: 1979163211749376000
2025-10-17 12:30:59,010 - INFO - Twitter post successful
2025-10-17 12:30:59,011 - INFO - Finished friday posts at 2025-10-17 12:30:59.011717
2025-10-20 06:30:35,121 - INFO - Starting daily posts at 2025-10-20 06:30:35.121375
2025-10-20 06:30:39,125 - INFO - Twitter authentication successful
2025-10-20 06:30:40,302 - INFO - Uploaded media: 1980159712973742080
2025-10-20 06:30:41,768 - INFO - Twitter post successful
2025-10-20 06:30:41,769 - INFO - Finished daily posts at 2025-10-20 06:30:41.769754
2025-10-23 06:29:48,154 - INFO - Starting daily posts at 2025-10-23 06:29:48.154379
2025-10-23 06:29:52,886 - INFO - Twitter authentication successful
2025-10-23 06:29:54,245 - INFO - Uploaded media: 1981246680511954944
2025-10-23 06:29:55,153 - INFO - Twitter post successful
2025-10-23 06:29:55,155 - INFO - Finished daily posts at 2025-10-23 06:29:55.155040
2025-10-24 12:32:32,169 - INFO - Starting friday posts at 2025-10-24 12:32:32.169532
2025-10-24 12:32:37,672 - INFO - Twitter authentication successful
2025-10-24 12:32:40,162 - INFO - Uploaded media: 1981700356812701696
2025-10-24 12:32:42,364 - INFO - Twitter post successful
2025-10-24 12:32:42,365 - INFO - Finished friday posts at 2025-10-24 12:32:42.365739
2025-10-27 06:33:11,566 - INFO - Starting daily posts at 2025-10-27 06:33:11.566286
2025-10-27 06:33:15,823 - INFO - Twitter authentication successful
2025-10-27 06:33:16,799 - INFO - Uploaded media: 1982697084789702656
2025-10-27 06:33:17,358 - INFO - Twitter post successful
2025-10-27 06:33:17,359 - INFO - Finished daily posts at 2025-10-27 06:33:17.359505
2025-10-30 06:29:54,706 - INFO - Starting daily posts at 2025-10-30 06:29:54.706028
2025-10-30 06:30:00,282 - INFO - Twitter authentication successful
2025-10-30 06:30:01,002 - INFO - Uploaded media: 1983783426441539586
2025-10-30 06:30:01,444 - INFO - Twitter post successful
2025-10-30 06:30:01,445 - INFO - Finished daily posts at 2025-10-30 06:30:01.445959
2025-10-31 12:31:59,654 - INFO - Starting friday posts at 2025-10-31 12:31:59.654936
2025-10-31 12:32:06,264 - INFO - Twitter authentication successful
2025-10-31 12:32:08,615 - INFO - Uploaded media: 1984236939760050176
2025-10-31 12:32:09,920 - INFO - Twitter post successful
2025-10-31 12:32:09,921 - INFO - Finished friday posts at 2025-10-31 12:32:09.921293
2025-11-03 06:32:09,247 - INFO - Starting daily posts at 2025-11-03 06:32:09.247571
2025-11-03 06:32:14,779 - INFO - Twitter authentication successful
2025-11-03 06:32:15,561 - INFO - Uploaded media: 1985233542305992704
2025-11-03 06:32:16,048 - INFO - Twitter post successful
2025-11-03 06:32:16,049 - INFO - Finished daily posts at 2025-11-03 06:32:16.049905
2025-11-06 06:31:20,048 - INFO - Starting daily posts at 2025-11-06 06:31:20.048682
2025-11-06 06:31:29,141 - INFO - Twitter authentication successful
2025-11-06 06:31:29,741 - INFO - Uploaded media: 1986320514072387584
2025-11-06 06:31:30,981 - INFO - Twitter post successful
2025-11-06 06:31:30,982 - INFO - Finished daily posts at 2025-11-06 06:31:30.982307
2025-11-07 12:30:48,404 - INFO - Starting friday posts at 2025-11-07 12:30:48.404646
2025-11-07 12:30:54,416 - INFO - Twitter authentication successful
2025-11-07 12:30:56,792 - INFO - Uploaded media: 1986773353386950656
2025-11-07 12:30:58,417 - INFO - Twitter post successful
2025-11-07 12:30:58,418 - INFO - Finished friday posts at 2025-11-07 12:30:58.418550
2025-11-10 06:32:55,346 - INFO - Starting daily posts at 2025-11-10 06:32:55.346340
2025-11-10 06:33:01,851 - INFO - Twitter authentication successful
2025-11-10 06:33:03,300 - INFO - Uploaded media: 1987770455319789568
2025-11-10 06:33:03,984 - INFO - Twitter post successful
2025-11-10 06:33:03,986 - INFO - Finished daily posts at 2025-11-10 06:33:03.986106
2025-11-13 06:31:47,921 - INFO - Starting daily posts at 2025-11-13 06:31:47.921200
2025-11-13 06:31:54,735 - INFO - Twitter authentication successful
2025-11-13 06:31:55,197 - INFO - Uploaded media: 1988857336383807488
2025-11-13 06:31:55,541 - INFO - Twitter post successful
2025-11-13 06:31:55,542 - INFO - Finished daily posts at 2025-11-13 06:31:55.542436
2025-11-14 12:32:18,337 - INFO - Starting friday posts at 2025-11-14 12:32:18.337085
2025-11-14 12:32:23,094 - INFO - Twitter authentication successful
2025-11-14 12:32:23,785 - INFO - Uploaded media: 1989310440766402560
2025-11-14 12:32:24,094 - INFO - Twitter post successful
2025-11-14 12:32:24,095 - INFO - Finished friday posts at 2025-11-14 12:32:24.095917
2025-11-17 06:31:58,064 - INFO - Starting daily posts at 2025-11-17 06:31:58.064111
2025-11-17 06:32:02,896 - INFO - Twitter authentication successful
2025-11-17 06:32:03,763 - INFO - Uploaded media: 1990306922403102720
2025-11-17 06:32:04,189 - INFO - Twitter post successful
2025-11-17 06:32:04,190 - INFO - Finished daily posts at 2025-11-17 06:32:04.190490
2025-11-20 06:30:22,677 - INFO - Starting daily posts at 2025-11-20 06:30:22.677626
2025-11-20 06:30:26,847 - INFO - Twitter authentication successful
2025-11-20 06:30:27,658 - INFO - Uploaded media: 1991393682822463488
2025-11-20 06:30:28,202 - INFO - Twitter post successful
2025-11-20 06:30:28,203 - INFO - Finished daily posts at 2025-11-20 06:30:28.203461
2025-11-21 12:31:10,048 - INFO - Starting friday posts at 2025-11-21 12:31:10.048851
2025-11-21 12:31:15,575 - INFO - Twitter authentication successful
2025-11-21 12:31:18,119 - INFO - Uploaded media: 1991846872990855168
2025-11-21 12:31:19,667 - INFO - Twitter post successful
2025-11-21 12:31:19,668 - INFO - Finished friday posts at 2025-11-21 12:31:19.668306
2025-11-24 06:32:07,092 - INFO - Starting daily posts at 2025-11-24 06:32:07.092839
2025-11-24 06:32:14,787 - INFO - Twitter authentication successful
2025-11-24 06:32:15,529 - INFO - Uploaded media: 1992843687290707968
2025-11-24 06:32:16,613 - INFO - Twitter post successful
2025-11-24 06:32:16,614 - INFO - Finished daily posts at 2025-11-24 06:32:16.614884
2025-11-27 06:32:52,475 - INFO - Starting daily posts at 2025-11-27 06:32:52.475773
2025-11-27 06:32:57,816 - INFO - Twitter authentication successful
2025-11-27 06:32:59,060 - INFO - Uploaded media: 1993931031527714816
2025-11-27 06:32:59,978 - INFO - Twitter post successful
2025-11-27 06:32:59,979 - INFO - Finished daily posts at 2025-11-27 06:32:59.979893
2025-11-28 12:32:10,660 - INFO - Starting friday posts at 2025-11-28 12:32:10.660209
2025-11-28 12:32:18,749 - INFO - Twitter authentication successful
2025-11-28 12:32:19,258 - INFO - Uploaded media: 1994383852073095168
2025-11-28 12:32:19,595 - INFO - Twitter post successful
2025-11-28 12:32:19,596 - INFO - Finished friday posts at 2025-11-28 12:32:19.596261
2025-12-01 06:35:00,687 - INFO - Starting daily posts at 2025-12-01 06:35:00.687768
2025-12-01 06:35:06,630 - INFO - Twitter authentication successful
2025-12-01 06:35:07,149 - INFO - Uploaded media: 1995381122906075136
2025-12-01 06:35:07,515 - INFO - Twitter post successful
2025-12-01 06:35:07,516 - INFO - Finished daily posts at 2025-12-01 06:35:07.516335
2025-12-04 06:32:54,737 - INFO - Starting daily posts at 2025-12-04 06:32:54.737488
2025-12-04 06:33:00,283 - INFO - Twitter authentication successful
2025-12-04 06:33:01,477 - INFO - Uploaded media: 1996467758171926528
2025-12-04 06:33:01,925 - INFO - Twitter post successful
2025-12-04 06:33:01,926 - INFO - Finished daily posts at 2025-12-04 06:33:01.926531
2025-12-05 12:33:52,678 - INFO - Starting friday posts at 2025-12-05 12:33:52.678022
2025-12-05 12:33:59,908 - INFO - Twitter authentication successful
2025-12-05 12:34:03,704 - INFO - Uploaded media: 1996920997333581824
2025-12-05 12:34:05,248 - INFO - Twitter post successful
2025-12-05 12:34:05,250 - INFO - Finished friday posts at 2025-12-05 12:34:05.250132
2025-12-08 06:35:54,902 - INFO - Starting daily posts at 2025-12-08 06:35:54.902856
2025-12-08 06:36:02,920 - INFO - Twitter authentication successful
2025-12-08 06:36:03,718 - INFO - Uploaded media: 1997918074456956928
2025-12-08 06:36:04,176 - INFO - Twitter post successful
2025-12-08 06:36:04,178 - INFO - Finished daily posts at 2025-12-08 06:36:04.178108
2025-12-11 06:34:54,207 - INFO - Starting daily posts at 2025-12-11 06:34:54.207007
2025-12-11 06:35:00,141 - INFO - Twitter authentication successful
2025-12-11 06:35:00,766 - INFO - Uploaded media: 1999004974462676992
2025-12-11 06:35:02,272 - INFO - Twitter post successful
2025-12-11 06:35:02,273 - INFO - Finished daily posts at 2025-12-11 06:35:02.273514
2025-12-12 12:34:51,019 - INFO - Starting friday posts at 2025-12-12 12:34:51.019264
2025-12-12 12:34:57,952 - INFO - Twitter authentication successful
2025-12-12 12:34:58,460 - INFO - Uploaded media: 1999457950369222659
2025-12-12 12:34:58,875 - INFO - Twitter post successful
2025-12-12 12:34:58,876 - INFO - Finished friday posts at 2025-12-12 12:34:58.876920
2025-12-15 06:36:32,830 - INFO - Starting daily posts at 2025-12-15 06:36:32.830429
2025-12-15 06:36:36,292 - INFO - Twitter authentication successful
2025-12-15 06:36:37,689 - INFO - Uploaded media: 2000454929463259139
2025-12-15 06:36:38,547 - INFO - Twitter post successful
2025-12-15 06:36:38,549 - INFO - Finished daily posts at 2025-12-15 06:36:38.549451
2025-12-18 06:34:37,879 - INFO - Starting daily posts at 2025-12-18 06:34:37.879106
2025-12-18 06:34:40,266 - INFO - Twitter authentication successful
2025-12-18 06:34:40,770 - INFO - Uploaded media: 2001541606021742592
2025-12-18 06:34:41,130 - INFO - Twitter post successful
2025-12-18 06:34:41,131 - INFO - Finished daily posts at 2025-12-18 06:34:41.131675
2025-12-19 12:33:03,668 - INFO - Starting friday posts at 2025-12-19 12:33:03.668196
2025-12-19 12:33:10,364 - INFO - Twitter authentication successful
2025-12-19 12:33:12,483 - INFO - Uploaded media: 2001994213983240192
2025-12-19 12:33:13,436 - INFO - Twitter post successful
2025-12-19 12:33:13,437 - INFO - Finished friday posts at 2025-12-19 12:33:13.437434
2025-12-22 06:36:06,579 - INFO - Starting daily posts at 2025-12-22 06:36:06.579839
2025-12-22 06:36:10,610 - INFO - Twitter authentication successful
2025-12-22 06:36:11,498 - INFO - Uploaded media: 2002991536493969408
2025-12-22 06:36:11,924 - INFO - Twitter post successful
2025-12-22 06:36:11,926 - INFO - Finished daily posts at 2025-12-22 06:36:11.926241
2025-12-25 06:34:28,754 - INFO - Starting daily posts at 2025-12-25 06:34:28.754326
2025-12-25 06:34:32,892 - INFO - Twitter authentication successful
2025-12-25 06:34:33,716 - INFO - Uploaded media: 2004078290756399104
2025-12-25 06:34:34,219 - INFO - Twitter post successful
2025-12-25 06:34:34,220 - INFO - Finished daily posts at 2025-12-25 06:34:34.220571
2025-12-26 12:33:27,703 - INFO - Starting friday posts at 2025-12-26 12:33:27.703575
2025-12-26 12:33:31,863 - INFO - Twitter authentication successful
2025-12-26 12:33:32,378 - INFO - Uploaded media: 2004531019400318976
2025-12-26 12:33:32,791 - INFO - Twitter post successful
2025-12-26 12:33:32,792 - INFO - Finished friday posts at 2025-12-26 12:33:32.792436
<<<<<<< HEAD
2026-01-02 13:04:40,834 - INFO - Starting daily posts at 2026-01-02 13:04:40.834358
2026-01-02 13:04:44,686 - INFO - Twitter v2 authentication successful for user id: 1895214580454039557
2026-01-02 13:04:44,686 - INFO - Prepared v1.1 API client for media upload (no verify performed).
2026-01-02 13:04:45,450 - INFO - Uploaded media via v1.1; media_ids=['2007075590168358912']
2026-01-02 13:04:46,895 - INFO - Twitter post successful: tweet id 2007075592257131007
2026-01-02 13:04:46,896 - INFO - Finished daily posts at 2026-01-02 13:04:46.896692
2026-01-02 13:29:55,360 - INFO - Starting daily posts at 2026-01-02 13:29:55.360818
2026-01-02 13:29:59,873 - INFO - Twitter v2 authentication successful for user id: 1895214580454039557
2026-01-02 13:29:59,873 - INFO - Prepared v1.1 API client for media upload (no verify performed).
2026-01-02 13:30:01,281 - INFO - Uploaded media via v1.1; media_ids=['2007081944622702592']
2026-01-02 13:30:02,427 - INFO - Twitter post successful: tweet id 2007081950071161273
2026-01-02 13:30:02,428 - INFO - Finished daily posts at 2026-01-02 13:30:02.428748
=======
2026-01-01 06:34:41,880 - INFO - Starting daily posts at 2026-01-01 06:34:41.880361
2026-01-01 06:34:46,396 - INFO - Twitter authentication successful
2026-01-01 06:34:47,120 - INFO - Uploaded media: 2006615062019190787
2026-01-01 06:34:47,148 - ERROR - Twitter post failed: 403 Forbidden
2026-01-01 06:34:47,150 - INFO - Finished daily posts at 2026-01-01 06:34:47.150013
2026-01-02 12:32:52,127 - INFO - Starting friday posts at 2026-01-02 12:32:52.127378
2026-01-02 12:32:58,506 - INFO - Twitter authentication successful
2026-01-02 12:33:00,676 - INFO - Uploaded media: 2007067594302398464
2026-01-02 12:33:00,730 - ERROR - Twitter post failed: 403 Forbidden
2026-01-02 12:33:00,731 - INFO - Finished friday posts at 2026-01-02 12:33:00.731801
2026-01-02 12:58:57,843 - INFO - Starting daily posts at 2026-01-02 12:58:57.843658
2026-01-02 12:59:01,625 - INFO - Twitter authentication successful
2026-01-02 12:59:03,092 - INFO - Uploaded media: 2007074150616076289
2026-01-02 12:59:03,143 - ERROR - Twitter post failed: 403 Forbidden
2026-01-02 12:59:03,144 - INFO - Finished daily posts at 2026-01-02 12:59:03.144850
>>>>>>> 7e69b50b
<|MERGE_RESOLUTION|>--- conflicted
+++ resolved
@@ -744,20 +744,6 @@
 2025-12-26 12:33:32,378 - INFO - Uploaded media: 2004531019400318976
 2025-12-26 12:33:32,791 - INFO - Twitter post successful
 2025-12-26 12:33:32,792 - INFO - Finished friday posts at 2025-12-26 12:33:32.792436
-<<<<<<< HEAD
-2026-01-02 13:04:40,834 - INFO - Starting daily posts at 2026-01-02 13:04:40.834358
-2026-01-02 13:04:44,686 - INFO - Twitter v2 authentication successful for user id: 1895214580454039557
-2026-01-02 13:04:44,686 - INFO - Prepared v1.1 API client for media upload (no verify performed).
-2026-01-02 13:04:45,450 - INFO - Uploaded media via v1.1; media_ids=['2007075590168358912']
-2026-01-02 13:04:46,895 - INFO - Twitter post successful: tweet id 2007075592257131007
-2026-01-02 13:04:46,896 - INFO - Finished daily posts at 2026-01-02 13:04:46.896692
-2026-01-02 13:29:55,360 - INFO - Starting daily posts at 2026-01-02 13:29:55.360818
-2026-01-02 13:29:59,873 - INFO - Twitter v2 authentication successful for user id: 1895214580454039557
-2026-01-02 13:29:59,873 - INFO - Prepared v1.1 API client for media upload (no verify performed).
-2026-01-02 13:30:01,281 - INFO - Uploaded media via v1.1; media_ids=['2007081944622702592']
-2026-01-02 13:30:02,427 - INFO - Twitter post successful: tweet id 2007081950071161273
-2026-01-02 13:30:02,428 - INFO - Finished daily posts at 2026-01-02 13:30:02.428748
-=======
 2026-01-01 06:34:41,880 - INFO - Starting daily posts at 2026-01-01 06:34:41.880361
 2026-01-01 06:34:46,396 - INFO - Twitter authentication successful
 2026-01-01 06:34:47,120 - INFO - Uploaded media: 2006615062019190787
@@ -772,5 +758,4 @@
 2026-01-02 12:59:01,625 - INFO - Twitter authentication successful
 2026-01-02 12:59:03,092 - INFO - Uploaded media: 2007074150616076289
 2026-01-02 12:59:03,143 - ERROR - Twitter post failed: 403 Forbidden
-2026-01-02 12:59:03,144 - INFO - Finished daily posts at 2026-01-02 12:59:03.144850
->>>>>>> 7e69b50b
+2026-01-02 12:59:03,144 - INFO - Finished daily posts at 2026-01-02 12:59:03.144850